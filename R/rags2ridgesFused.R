################################################################################
################################################################################
################################################################################
##
## Fused Ridge estimation with supporting functions for high-dimensional
## precision matrices
##
## Authors: Anders E. Bilgrau, Carel F.W. Peeters, Wessel N. van Wieringen
## Email:	  cf.peeters@vumc.nl
##
################################################################################
################################################################################
################################################################################


################################################################################
################################################################################
##------------------------------------------------------------------------------
##
## Section: Support Functions
##
##------------------------------------------------------------------------------
################################################################################
################################################################################


isSymmetricPD <- function(M) {
  ##############################################################################
  # Test if matrix is symmetric postive definite
  # - M > A numeric matrix
  # Returns TRUE if the matrix is symmetric positive definite and FALSE if not.
  ##############################################################################

  nm <- deparse(substitute(M))
  if (!is.matrix(M) || !is.numeric(M)) {
    stop(nm, " is not a numeric matrix")
  }
  if (!isSymmetric(M)) {
    stop(nm, " is not a symmetric matrix")
  }

  chM <- try(chol(M), silent = TRUE)  # M is P.D. iff it has a Cholesky decomp.
  if (inherits(chM, "try-error")) {
    return(FALSE)
  } else {
    return(TRUE)
  }

}

is.Xlist <- function(Xlist, Ylist = FALSE) {
  ##############################################################################
  # Test if generic fused list arguments (such as Slist, Tlist, Plist)
  # are properly formatted
  # - Xlist > A list of covariance matrices or matrices.
  # Returns TRUE if all tests are passed, throws error if not.
  ##############################################################################

  xlist <- deparse(substitute(Xlist))
  if (!is.list(Xlist)) {
    stop(xlist, " should be a list")
  }
  if (!all(sapply(Xlist, is.matrix))) {
    stop("All elements of ", xlist, " should be matrices")
  }
  if (!all(sapply(Xlist, is.numeric))) {
    stop("All elements of ", xlist, " should be numeric matrices")
  }
  if (length(unique(c(sapply(Xlist, dim)))) != 1L) {
    stop("All matrices in ", xlist,
         " should be square and have the same size.")
  }
  if (!all(sapply(Xlist, isSymmetricPD))) {
    stop("All matrices in ", xlist, " should be symmetric and positive ",
         "definite.")
  }
  if (!all(sapply(seq_along(Xlist),
                  function(i) identical(dimnames(Xlist[[1]]),
                                        dimnames(Xlist[[i]]))))) {
    stop("dimnames of the elements of ", xlist, " are not identical")
  }

  return(TRUE)
}


default.target.fused <- function(Slist, ns, type = "DAIE", by, ...) {
  ##############################################################################
  # Generate a list of (data-driven) targets to use in fused ridge estimation
  # A nice wrapper for default.target
  # - Slist > A list of covariance matrices
  # - ns    > A numeric vector of sample sizes corresponding to Slist
  # - type  > A character giving the choice of target. See default.target.
  # - by    > A character or factor of the same length as Slist specifying
  #           which groups should share target. If omitted, each class
  #           has a unique target.
  # - ...   > Arguments passed to default.target.
  # See also default.target
  ##############################################################################

  stopifnot(is.list(Slist))
  stopifnot(is.numeric(ns))
  stopifnot(length(Slist) == length(ns))

  if (missing(by)) {
    by <- seq_along(Slist)
  }
  stopifnot(length(by) == length(Slist))
  by <- as.character(by)
  stopifnot(!anyNA(by) && is.character(by))

  Tlist <- vector("list", length(Slist))
  names(Tlist) <- names(Slist)
  for (lvl in unique(by)) {
    get <- lvl == by
    pooled <- pooledS(Slist, ns, subset = get)
    Tpool <- default.target(pooled, type = type, ...)
    Tlist[get] <- replicate(sum(get), Tpool, simplify = FALSE)
  }

  return(Tlist)
}


createS <- function(n, p,
                    topology = "identity",
                    dataset = FALSE,
                    precision = FALSE,
                    nonzero = 0.25,
                    m = 1L,
                    banded.n = 2L,
                    invwishart = FALSE,
                    nu = p + 1,
                    Plist) {
  ##############################################################################
  # - Simulate one or more random symmetric square (or datasets) matrices from
  #   various models.
  # - n          > A vector of sample sizes
  # - p          > An integer giving the dimension. p should be greater than
  #                or equal to 2.
  # - topology   > character. Specify the topology to simulate data from.
  #                See details.
  # - dataset    > logical. Should dataset instead of its sample covariance be
  #                returned? Default is FALSE.
  # - precision  > logical. Should the constructed precision matrix be returned?
  # - nonzero    > numeric of length 1 giving the value of the non-zero entries
  #                for some topologies
  # - m          > integer. The number of conditionally independent subgraphs.
  #                I.e. the number of blocks.
  # - banded.n   > interger. The number of off-diagonal bands used if
  #                topology is "banded". Use as paremeter if topology is
  #                "Watt-Strogatz".
  # - invwishart > logical. If TRUE the constructed precision matrix is
  #                used as the scale matrix of an inverse Wishart distribution
  #                and class covariance matrices are drawn from this
  #                distribution.
  # - nu         > The degrees of freedom in the inverse wishart distribution.
  #                A large nu implies high class homogeneity.
  #                Must be greater than p + 1.
  # - Plist      > A list of user-supplied precision matrices. Should be the
  #                same length as n.
  # - Returns a list of matrices if length(n) > 1. The output is simplified if
  #   n has length 1 where only the matrix is returned
  ##############################################################################

  if (missing(p) && !missing(Plist)) {
    p <- nrow(Plist[[1]])
  }
  stopifnot(p > 1)
  stopifnot(m >= 1)
  G <- length(n)

  if (dataset && precision) {
    stop("dataset and precision cannot be TRUE at the same time.")
  }

  if (invwishart && missing(nu)) {
    stop("argument 'nu' is missing. Supply the degrees of freedom 'nu' for ",
         "the inverse Wishart distribution.")
  }

  topology <- match.arg(topology,
                        c("identity", "star", "clique", "complete",
                          "chain", "banded", "Barabassi", "small-world",
                          "scale-free", "Watts-Strogatz", "random-graph",
                          "Erdos-Renyi"))

  # Construct the precision matrix "constructor"
  if (topology == "identity") {

    submat <- function(p) diag(p)

  } else if (topology == "star") {

    submat <- function(p) {
      subP <- diag(p)
      subP[1, seq(2, p)] <- subP[seq(2, p), 1] <- 1/seq(2, p)
      return(subP)
    }

  } else if (topology == "chain") {

    submat <- function(p) {
      s <- seq_len(p - 1)
      subP <- diag(p)
      subP[cbind(s, s + 1)] <- subP[cbind(s + 1, s)] <- nonzero
      return(subP)
    }

  } else if (topology == "clique" || topology == "complete") {

    submat <- function(p) {
      subP <- diag(p)
      subP[lower.tri(subP)] <- subP[upper.tri(subP)]  <- nonzero
      return(subP)
    }

  } else if (topology == "banded") {

    submat <- function(p) {
      if (banded.n > p) {
        stop("The number of bands cannot exceed the dimension of each block")
      }
      subP <- diag(p)
      for (j in seq(1, banded.n)) {
        s <- seq_len(p - j)
        subP[cbind(s, s + j)] <- subP[cbind(s + j, s)] <- 1/(j + 1)
      }
      return(subP)
    }

  } else if (topology == "Barabassi" || topology == "scale-free") {

    submat <- function(p) {
      G <- barabasi.game(p, power = 1, directed = FALSE)
      adj <- get.adjacency(G, sparse = FALSE)
      return(diag(p) + nonzero*adj)
    }

  } else if (topology == "Watts-Strogatz" || topology == "small-world") {

    submat <- function(p) {
      G <- watts.strogatz.game(1, p, banded.n, 0.05)
      adj <- get.adjacency(G, sparse = FALSE)
      return(diag(p) + nonzero*adj)
    }

  } else if (topology == "Erdos-Renyi" || topology == "random-graph") {

    submat <- function(p) {
      G <- erdos.renyi.game(p, 1/p)
      adj <- get.adjacency(G, sparse = FALSE)
      return(diag(p) + nonzero*adj)
    }

  } else {

    stop("requested topology not implemented yet.")

  }

  # Construct the block split
  blocks <- split(seq_len(p), ceiling(m*seq_len(p)/p))

  # Fill in blocks to construct full precisions
  P <- diag(p)
  for (b in blocks) {
    P[b, b] <- submat(length(b))
  }
  if (rcond(P) < sqrt(.Machine$double.eps)) {  # Check condition number
    warning("The generated precision matrix has a very high condition number ",
            "and the generated data might be unreliable.")
  }
  S <- solve(P)

  # Construct names
  n.letters <- which.max(p <= 26^(1:3))
  x <- expand.grid(rep(list(LETTERS), n.letters))
  nms <- do.call(paste0, x)

  # Construct list to fill and iterate over all classes
  ans <- vector("list", G)
  names(ans) <- paste0("class", seq_len(G))
  for (g in seq_len(G)) {

    if (!missing(Plist)) {
      stopifnot(length(Plist) == length(n))
      stopifnot(nrow(Plist[[g]]) == ncol(Plist[[g]]))
      stopifnot(nrow(Plist[[g]]) == p)

      Sg <- solve(Plist[[g]])
    } else if (invwishart) {
      stopifnot(nu - p - 1 > 0)
      Sg <- drop(.armaRInvWishart(n = 1, psi = (nu - p - 1)*S, nu = nu))
    } else {
      Sg <- S
    }

    if (precision) {

      if (invwishart) {
        ans[[g]] <- solve(Sg)
      } else {
        ans[[g]] <- P
      }

    } else {

      ans[[g]] <- rmvnormal(n = n[g], mu = rep(0, p), sigma = Sg)

      if (!dataset) {
        ans[[g]] <- covML(ans[[g]])
      }

    }

    if (p <= 17576) {  # Only give names for "small" dimensions
      colnames(ans[[g]]) <- nms[1:p]
      if (!dataset) {
        rownames(ans[[g]]) <- nms[1:p]
      }
    }
  }

  if (G == 1) {  # Simplify output if ns is length 1
    ans <- ans[[1]]
  }

  return(ans)
}



getKEGGPathway <- function(kegg.id) {
  ##############################################################################
  # Download information and graph object of a given kegg pathway.
  # - kegg.id  > The kegg id, e.g. "map04210", "map04064", "map04115". Can
  #              be prefixed with "path:".
  # The igraph objects can be obtained with igraph::igraph.from.graphNEL().
  # The moral graph can be obtained with gRbase::moralize(). To obtain the
  # adjacency matrix, use gRbase::as.adjMAT() or igraph::get.adjacency()
  ##############################################################################

  if (!requireNamespace("KEGGgraph", quietly=TRUE)) {

    stop("This function requires the bioconductor package 'KEGGgraph' and its.",
         "\ndependencies. To use it, install KEGGgraph to use it by running:\n",
         'source("http://bioconductor.org/biocLite.R")\n',
         'biocLite("KEGGgraph")\n')
  }

  # Download
  tmp.file <- paste0(tempfile(), ".kgml")
  kgml <- KEGGgraph::retrieveKGML(gsub("path:", "", kegg.id), organism="hsa",
                                  destfile = tmp.file, method = "internal")

  # Pathway data.frame information
  df        <- KEGGgraph::parseKGML2DataFrame(tmp.file)
  df$to.e   <- KEGGgraph::translateKEGGID2GeneID(df$to)
  df$from.e <- KEGGgraph::translateKEGGID2GeneID(df$from)

  # Pathway igraph and graphNEL
  graph <- KEGGgraph::KEGGpathway2Graph(KEGGgraph::parseKGML(tmp.file))

  # Make sure that the graph is simple
  # A confirmed bug in KEGGgraph and now corrected in the development branch.
  # The following lines is a temporary work-around
  graph <- igraph.to.graphNEL(simplify(igraph.from.graphNEL(graph)))

  return(list(df = df, graph = graph))

}



.parents <- function(node, graph) {
  ##############################################################################
  # Function for extracting the parents of a node
  # - node  > A characther giving the node name in the graph
  # - graph > The graph
  # Alternative to gRbase::parents()
  ##############################################################################

  if (!requireNamespace("graph")) {
    stop("package 'graph' needed for this function.")
  }

  is.child <- sapply(graph::edges(graph), function(n) node %in% n)
  return(graph::nodes(graph)[is.child])
}



kegg.target <- function(Y, kegg.id, method = "linreg", organism = "hsa",
                        graph = getKEGGPathway(kegg.id)$graph) {
  ##############################################################################
  # Generate a target matrix from the KEGG database and pilot data.
  # Requires a connection to the internet.
  # - Y        > The complete observation matrix of observations with variables
  #              in columns. The column names should be on the form e.g.
  #              "hsa:3988" ("<organism>:<Entrez id>"). It can however also be
  #              just the Entrez id with or without the post-fixed "_at" and
  #              then the specified organism will be assumed.
  # - kegg.id  > The kegg id, e.g. "map04210", "map04064", "map04115".
  # - method   > The method for estimating the non-zero entries moralized graph.
  #              Currently, only "linreg" is implemented.
  # - organism > A character giving the organism, default is
  #              "hsa" (homo-sapiens).
  # - graph    > A graphNEL object. Can be used to avoid repeatedly downloading
  #              the information.
  # See also default.target, and default.target.fused
  ##############################################################################

  method <- match.arg(method)
  stopifnot(length(organism) == 1L)

  if (!requireNamespace("KEGGgraph") && !requireNamespace("graph")) {

    stop("This function requires the bioconductor package 'KEGGgraph' and its.",
         "\ndependencies. To use it, install KEGGgraph to use it by running:\n",
         'source("http://bioconductor.org/biocLite.R")\n',
         'biocLite("KEGGgraph")\n')

  }

  # Check input

  correct.format <- grepl("^([[:alpha:]]+:)?[0-9]+(_at)?$", colnames(Y))
  s <- sum(!correct.format)
  if (s > 0) {
    wmsg <- paste("Found %d colnames of Y which incorrectly formatted.",
                  "They should be on the form <organism>:<entrez id> or",
                  "<entrez id> optionally be postfixed with '_at'")
    warning(sprintf(wmsg, s))
  }

  splt <- sapply(strsplit(colnames(Y), ":"),
                 function(x) if (length(x)==2) x[1] else organism)
  if (any(splt != organism)) {
    stop("The prefix does not always match the specified organism")
  }

  #
  # Download pathway and graphNEL object
  #

  stopifnot(is(graph, "graphNEL"))
  if (!is.dag(igraph.from.graphNEL(graph))) {
    warning("The graph obtained from KEGG is not acyclic. Results are only",
            " approximate.")
  }

  # Try to correct colnames (and save the old ones)
  colnames.org <- colnames(Y)
  colnames(Y) <- gsub("_at$", "", colnames(Y))  # Remove any _at post-fix,
  colnames(Y) <- gsub(paste0("^", organism, ":"), "", colnames(Y)) # rm prefix
  colnames(Y) <- paste0(organism, ":", colnames(Y)) # Put prefix back on all

  # Determine nodes/variables both on array and in pathway and subset
  common <- intersect(graph::nodes(graph), colnames(Y))
  ind <- match(common, colnames(Y))

  if (length(common) == 0) {
    stop("There were no gene IDs in pathway and supplied data. ",
         "Check that the column names are correctly formatted.")
  }
  g <- graph::subGraph(common, graph) #=removeNode(setdiff(nodes(G),common),G)
  Ysub <- Y[, common]

  # Center the data
  Ysub <- scale(Ysub, center = TRUE, scale = FALSE)

  if (method == "linreg") {

    # Intitialize precision matrix
    p <- graph::numNodes(g)
    prec <- matrix(0, p, p)
    rownames(prec) <- colnames(prec) <- common
    for (node in graph::nodes(g)) {

      pa.node <- .parents(node, g)
      # fit <- lm(Ysub[, node] ~ Ysub[, pa.node])  # Alternative computation
      # tausq <- summary(fit)$sigma^2
      fit <- lm.fit(x = cbind(Intercept = 1, Ysub[, pa.node, drop = FALSE]),
                    y = Ysub[, node])
      tausq <- (sum(fit$residuals^2)/(nrow(Ysub) - fit$rank))
      beta <- coef(fit)

      # Update entries [node, node]
      prec[node, node] <- prec[node, node] + 1/tausq

      # Update entries [node, pa(node)]
      prec[node, pa.node] <- prec[node, pa.node] - beta[pa.node]/tausq
      prec[pa.node, node] <- prec[node, pa.node]

      # Update entries [pa(node), pa(node)]
      prec[pa.node, pa.node] <-
        prec[pa.node, pa.node] + tcrossprod(beta[pa.node])/tausq

      if (anyNA(prec)) {
        stop("NAs were introduced")
      }
    }

    if (!isSymmetricPD(prec)) {
      warning("Constructed target is not symmetric PD")
    }

    rownames(prec) <- colnames(prec) <- colnames.org[ind]
    return(prec)

  } else {

    stop("No other methods are currently implmented")

  }

}



pooledS <- function(Slist, ns, subset = rep(TRUE, length(ns)), mle = TRUE) {
  ##############################################################################
  # - Computes the pooled covariance estimate
  # - Slist  > A list sample covariance matrices for each class
  # - ns     > A numeric vector of sample sizes of the same length as Slist.
  # - subset > logical vector the same length as Slist and ns giving the
  #            groups to pool over. Default is all.
  # - mle    > logical. If TRUE the biased MLE is used. If FALSE, the biased
  #            corrected estimate is used.
  ##############################################################################

  # Check input
  mle <- as.logical(mle)
  subset <- as.logical(subset)
  if (any(is.na(mle))) {
    stop("mle could not be coerced to a logical")
  }
  if (any(is.na(subset))) {
    stop("subset could not be coerced to a logical")
  }
  stopifnot(is.list(Slist) && length(Slist) == length(ns))
  stopifnot(is.logical(mle) && length(mle) == 1)
  stopifnot(is.logical(mle) && length(subset) == length(Slist))
  if (!any(subset)) {
    stop("argument subset must contain at least one TRUE entry.")
  }

  # Subsetting
  Slist <- Slist[subset]
  ns <- ns[subset]

  # Compute estimate
  ans <- .armaPooledS(Slist = Slist, ns = ns, mle = mle)
  dimnames(ans) <- dimnames(Slist[[1]])

  return(ans)
}


pooledP <- function(Plist, ns, subset = rep(TRUE, length(ns)), mle = TRUE) {
  ##############################################################################
  # - Computes the pooled precision estimate
  # - Plist  > A list (perhaps estimated) precision matrices for each class
  # - ns     > A numeric vector of sample sizes of the same length as Plist.
  # - subset > logical vector the same length as Plist and ns giving the
  #            groups to pool over. Default is all.
  # - mle    > logical. If TRUE the biased MLE is used. If FALSE, the biased
  #            corrected estimate is used.
  ##############################################################################

  # Check input
  mle <- as.logical(mle)
  subset <- as.logical(subset)
  if (any(is.na(mle))) {
    stop("mle could not be coerced to a logical")
  }
  if (any(is.na(subset))) {
    stop("subset could not be coerced to a logical")
  }
  stopifnot(is.list(Plist) && length(Plist) == length(ns))
  stopifnot(is.logical(mle) && length(mle) == 1)
  stopifnot(is.logical(mle) && length(subset) == length(Plist))
  if (!any(subset)) {
    stop("argument subset must contain at least one TRUE entry.")
  }

  # Subsetting
  Plist <- Plist[subset]
  ns <- ns[subset]

  # Compute estimate
  ans <- .armaPooledP(Plist = Plist, ns = ns, mle = mle)
  dimnames(ans) <- dimnames(Plist[[1]])

  return(ans)
}



KLdiv.fused <- function(MtestList, MrefList, StestList, SrefList, ns,
                        symmetric = FALSE) {
  ##############################################################################
  # - Function that calculates the "weighted" Kullback-Leibler divergence
  #   between multiple paired normal distributions
  # - MtestList > A list of mean vectors. Usually the empircal means.
  #               Assumed to be zero vectors if not supplied.
  # - MrefList  > A list of mean vectors. Usually the 'true'/reference/
  #               population means. Assumed to be zero vectors if not supplied.
  # - StestList > A list of (sample) covariance matrices.
  # - SrefList  > A list of (population) covariance matrices.
  # - ns        > A vector of sample sizes of the same length as Slist.
  #               Used as weights in the weighted mean.
  # - symmetric > logical indicating if original symmetric version of KL div.
  #               should be calculated.
  ##############################################################################

  if (missing(MtestList)) {
    MtestList <- replicate(length(StestList), rep(0, nrow(StestList[[1]])),
                           simplify = FALSE)
  }
  if (missing(MrefList)) {
    MrefList <- replicate(length(StestList), rep(0, nrow(StestList[[1]])),
                          simplify = FALSE)
  }
  KLdivs <- mapply(KLdiv, MtestList, MrefList, StestList, SrefList,
                   MoreArgs = list(symmetric = symmetric))

  return(sum(ns*KLdivs)/sum(ns))
}



.LL.fused <- function(Slist, Plist, ns){
  ##############################################################################
  # - Function that computes the value of the (negative) combined log-likelihood
  # - Slist > A list sample covariance matrices for each class
  # - Plist > A list of the same length as (Slist) of precision matrices
  #   (possibly regularized inverse of covariance or correlation matrices)
  # - ns > A vector of sample sizes of the same length as Slist.
  ##############################################################################

  LLs <- mapply(.LL, Slist, Plist)
  return(sum(ns*LLs))
}



.PLL.fused <- function(Slist, Plist, ns, Tlist, lambda){
  ##############################################################################
  # - Function that computes the value of the (negative) penalized combined
  #   log-likelihood
  # - Slist   > A list of G sample covariance matrices for each class
  # - Plist   > A list of G precision matrices with the same size as Slist.
  #             Possibly regularized inverse of covariance matrices.
  # - ns      > A vector of sample sizes of the same length as Slist.
  # - Tlist   > A list of G p.d. target matrices
  # - lambda  > A non-negative symmetric G by G penalty matrix
  ##############################################################################

  penalty <- 0
  for (g1 in seq_along(Slist)) {
    for (g2 in seq_len(g1)) {
      if (g1 == g2) { # Ridge penalty
        penalty <- penalty +
          lambda[g1, g1]*.FrobeniusLoss(Slist[[g1]], Tlist[[g1]])
      } else {  # Fused contribution
        penalty <- penalty +
          lambda[g1, g2]*.FrobeniusLoss(Slist[[g1]] - Tlist[[g1]],
                                        Slist[[g2]] - Tlist[[g2]])
      }
    }
  }
  penalty <- penalty/2

  ans <- .LL.fused(Slist, Plist, ns) + penalty
  return(ans)
}



################################################################################
################################################################################
##------------------------------------------------------------------------------
##
## Section: The fused ridge estimator
##
##------------------------------------------------------------------------------
################################################################################
################################################################################



.init.ridgeP.fused <- function(Slist, ns, Tlist, lambda, ...) {
  ##############################################################################
  # Internal function for selecting initial values for Plist
  # - Slist   > A list of length G of sample correlation matrices the same size
  #             as those of Plist.
  # - Tlist   > A list of length G of target matrices the same size
  #             as those of Plist. Default is given by default.target.
  # - ns      > A vector of length G giving the sample sizes.
  # - lambda  > A numeric non-negative symmetric G by G penalty matrix giving
  #             the penalties of the fused ridge estimator. The diagonal entries
  #             correspond to the class ridge penalites. The off-diagonal
  #             entries, lambda[g1, g2] say, determine the retainment of
  #             similarities between estimates in classes g1 and g2.
  #             If lambda is a single number, a diagonal penalty with lambda in
  #             the diagonal is used (lambda*diag(G)).
  #             If lambda is supplied as a numeric vector of two numbers,
  #             the first is used as a common ridge penalty and the second
  #             as a common fusion penalty.
  # - ...     > Arguments passed to .armaRidgeP.fused
  ##############################################################################

  Spool <- pooledS(Slist, ns, mle = FALSE)
  Slist.p <- replicate(length(Slist), Spool, simplify = FALSE)
  return(.armaRidgeP.fused(Slist.p, ns, Tlist, diag(diag(lambda)), Tlist,...))
}



ridgeP.fused <- function(Slist,
                         ns,
                         Tlist = default.target.fused(Slist, ns),
                         lambda,
                         Plist,
                         maxit = 100L, verbose = TRUE, eps = 1e-4) {
  ##############################################################################
  # - The user function for the fused ridge estimate for a given lambda.
  # - Slist   > A list of length G of sample correlation matrices the same size
  #             as those of Plist.
  # - Tlist   > A list of length G of target matrices the same size
  #             as those of Plist. Default is given by default.target.
  # - ns      > A vector of length G giving the sample sizes.
  # - lambda  > A numeric non-negative symmetric G by G penalty matrix giving
  #             the penalties of the fused ridge estimator. The diagonal entries
  #             correspond to the class ridge penalites. The off-diagonal
  #             entries, lambda[g1, g2] say, determine the retainment of
  #             similarities between estimates in classes g1 and g2.
  #             If lambda is a single number, a diagonal penalty with lambda in
  #             the diagonal is used (lambda*diag(G)).
  #             If lambda is supplied as a numeric vector of two numbers,
  #             the first is used as a common ridge penalty and the second
  #             as a common fusion penalty.
  # - Plist   > A list of length G giving the initial estimates. If not supplied
  #             the ridge estimate of the pooled estimate is used.
  # - maxit   > integer. The maximum number of interations, default is 100.
  # - verbose > logical. Should the function print extra info. Defaults to TRUE.
  # - eps     > numeric. A positive convergence criterion. Default is 1e-4.
  ##############################################################################

  stopifnot(length(Slist) == length(Tlist))
  G <- length(Slist)  # Number of groups

  # Hande special imputs of lambda
  if (!is.matrix(lambda) && is.numeric(lambda)) {
    if (length(lambda) == 1) {
      lambda <- diag(lambda, G)
    } else if (length(lambda) == 2) {
      tmp <- matrix(lambda[2], G, G)
      diag(tmp) <- lambda[1]
      lambda <- tmp
    } else {
      stop("If lambda is not a numeric matrix, it should have length 1 or 2.")
    }

  }
  if (!isSymmetric(lambda, check.attributes = FALSE)) {
    stop("lambda must be symmetric")
  }
  if (!all(lambda >= 0)) {
    stop("entries of lambda must be non-negative")
  }
  if (!all(diag(lambda) > 0)) {
    stop("the diagonal of lambda must be strictly postive")
  }

  # Initialize estimates with the regular ridges from the pooled covariance
  if (missing(Plist)) {
    Plist <- .init.ridgeP.fused(Slist, ns, Tlist, lambda,
                                maxit = maxit, eps = eps)
  }
  stopifnot(length(Slist) == length(Plist))

  # Overwrite the starting estimate with the fused estimate
  Plist <- .armaRidgeP.fused(Slist = Slist, ns = ns, Tlist = Tlist,
                             lambda = lambda, Plist = Plist, maxit = maxit,
                             eps = eps, verbose = verbose)

  # Keep dimnames and names
  for (g in seq_along(Slist)) {
    dimnames(Plist[[g]]) <- dimnames(Slist[[g]])
  }
  names(Plist) <- names(Slist)


  return(Plist)
}



################################################################################
################################################################################
## ----------------------------------------------------------------------------
##
## Section: LOOCV (and approximation) in the fused setting
##
## -----------------------------------------------------------------------------
################################################################################
################################################################################


.fcvl <- function(lambda, Ylist, Tlist, Plist, ...) {
  ##############################################################################
  # (Internal) Computes the fused leave-one-out cross-validation loss for
  # given penalty parameters
  # - lambda  > The G by G penalty matrix.
  # - Ylist   > A list of length G of matrices of observations with samples
  #             in the rows and variables in the columns. A least 2
  #             samples (rows) are needed in each entry.
  # - Tlist   > A list of length G of target matrices the same size
  #             as those of Plist. Default is given by default.target.
  # - Plist   > Initial estimates
  # - ...     > Arguments passed to .armaRidgeP.fused
  ##############################################################################

  covML2 <- function(Y) crossprod(Y)/nrow(Y)
  G <- length(Ylist)
  ns.org <- sapply(Ylist, nrow)
  Slist.org <- lapply(Ylist, covML2)

  # If Plist is not supplied
  if (missing(Plist)) {
    Plist <- ridgeP.fused(Slist.org, ns.org, Tlist, lambda, verbose = FALSE,...)
  }

  slh <- numeric(sum(ns.org))  # To store LOOCV losses for each sample
  j <- 1
  for (g in seq_len(G)) {
    ns <- ns.org        # "Reset" number of samples in each group
    ns[g] <- ns[g] - 1  # Update sample size in g'th group
<<<<<<< HEAD
    this.Slist <- Slist.org
    for (i in seq_len(ns.org[g])) {
      this.Slist[[g]] <- covML2(Ylist[[g]][-i, , drop = FALSE])
=======
    this.Plist <- Plist # "Reset" the hot stat for each class
    this.Slist <- Slist.org
    for (i in seq_len(ns.org[g])) {
      this.Slist[[g]] <- covML(Ylist[[g]][-i, , drop = FALSE])
>>>>>>> 28b80b78

      this.Plist <- .armaRidgeP.fused(Slist = this.Slist, ns = ns,
                                      Tlist = Tlist, lambda = lambda,
                                      Plist = Plist, verbose = FALSE, ...)

      Sig <- covML2(Ylist[[g]][i,  , drop = FALSE])
      slh[j] <- .LL(Sig, this.Plist[[g]])
      j <- j + 1
    }
  }

  return(mean(slh))
}



.kfcvl <- function(lambda, Ylist, Tlist, Plist, k, ...) {
  ##############################################################################
  # (Internal) Computes the k-fold fused cross-validation loss for a penalty
  # matrix. The data for each class is divided into k parts. The first part
  # in each class is left out, the fused estimate is computed based on the
  # remaning, and the loss is computed. Then this is repeated for the remaning
  # parts.
  # - lambda  > The G by G penalty matrix.
  # - Ylist   > A list of length G of matrices of observations with samples
  #             in the rows and variables in the columns. A least 2
  #             samples (rows) are needed in each entry.
  # - Tlist   > A list of length G of target matrices the same size
  #             as those of Plist. Default is given by default.target.
  # - Plist   > Initial estimates
  # - k       > The fold of the cross validation. I.e. k is the number of
  #             roughly equally sized parts the samples for each class are
  #             partitioned into.
  # - ...     > Arguments passed to .armaRidgeP.fused
  ##############################################################################

  G <- length(Ylist)
  ns.org <- sapply(Ylist, nrow)
  if (min(ns.org) < k) {
    stop("The least class sample size is less than the specified k = ", k)
  }

  # If Plist is not supplied
  if (missing(Plist)) {
    Slist.org <- lapply(Ylist, covML)
    Spool <- .armaPooledS(Slist.org, ns.org)
    Plist <- vector("list", G)
    for (i in seq_len(G)) {
      lambda.i <- G*lambda[i,i]/sum(ns.org)
      Plist[[i]] <- .armaRidgeP(Spool, target = Tlist[[i]], lambda = lambda.i)
    }
  }

  # Split each class into k equally sized parts
  parts <- lapply(ns.org, function(n) sample(ceiling(k*seq_len(n)/n)))

  # Run through all k splits in each class
  slh <- matrix(0, k, G)
  for (i in seq_len(k)) {
    Ylist.i <- mapply(function(x, ind) x[ind != i, , drop = FALSE],
                      Ylist, parts, SIMPLIFY = FALSE)
    ns.i    <- sapply(Ylist.i, nrow)
    Slist.i <- lapply(Ylist.i, covML)
    Plist.i <- .armaRidgeP.fused(Slist = Slist.i, ns = ns.i, Tlist = Tlist,
                                 lambda = lambda, Plist = Plist,
                                 verbose = FALSE, ...)

    for (g in seq_len(G)) {
      Ylist.ig <- Ylist[[g]][parts[[g]] == i, , drop = FALSE]
      nig <- nrow(Ylist.ig)
      Sig <- crossprod(Ylist.ig)/nig
      slh[i, g] <- .LL(Sig, Plist.i[[g]])
    }

  }

  return(mean(slh))
}



.sfcvl <- function(lambda, Ylist, Tlist, Plist, ...) {
  ##############################################################################
  # (Internal) Computes the "special" LOOCV loss for given penalty parameters
  # Only updates the class estimate in which the sample is left out.
  # - lambda  > The G by G penalty matrix.
  # - Ylist   > A list of length G of matrices of observations with samples
  #             in the rows and variables in the columns. A least 2
  #             samples (rows) are needed in each entry.
  # - Tlist   > A list of length G of target matrices the same size
  #             as those of Plist. Default is given by default.target.
  # - Plist   > Initial estimates
  # - ...     > Arguments passed to .armaRidgeP.fused and ridgeP.fused
  ##############################################################################

  G <- length(Ylist)
  ns.org <- sapply(Ylist, nrow)
  Slist.org <- lapply(Ylist, covML)

  # If Plist is not supplied
  if (missing(Plist)) {
    Plist.org <-  ridgeP.fused(Slist = Slist.org, ns = ns.org, Tlist = Tlist,
                               lambda = lambda, verbose = FALSE, ...)
  } else {
    Plist.org <- Plist
  }

  slh <- numeric(sum(ns.org))
  j <- 1
  for (g in seq_len(G)) {
    ns <- ns.org        # "Reset" number of samples in each group
    ns[g] <- ns[g] - 1  # Update sample size in g'th group

    for (i in seq_len(ns.org[g])) {
      Plist <- Plist.org
      Slist <- Slist.org
      Slist[[g]] <- covML(Ylist[[g]][-i, , drop = FALSE])

      # Update only the estimate in group "g".
      # Note these exported C++ functions are index from g = 0
      if (sum(lambda) < 1e50) {
        Plist[[g]] <- .armaFusedUpdateI(g0 = g - 1,  Plist = Plist,
                                        Slist = Slist, Tlist = Tlist, ns = ns,
                                        lambda = lambda)
      } else {
        Plist[[g]] <- .armaFusedUpdateIII(g0 = g - 1,  Plist = Plist,
                                          Slist = Slist, Tlist = Tlist, ns = ns,
                                          lambda = lambda)
      }

      Sig <- crossprod(Ylist[[g]][i,  , drop = FALSE])
      slh[j] <- .LL(Sig, Plist[[g]])
      j <- j +1
    }
  }

  return(mean(slh))
}



.afcvl <- function(lambda, Ylist, Tlist, Plist, ...) {
  ##############################################################################
  # (Internal) Computes the approximate LOOCV loss for at given penalty
  # parameters.
  # - lambda  > The G by G penalty matrix.
  # - Ylist   > A list of length G of matrices of observations with samples
  #             in the rows and variables in the columns.
  # - Tlist   > A list of length G of target matrices the same size
  #             as those of Plist. Default is given by default.target.
  # - Plist   > A list of inital values for the parameter estimates
  # - ...     > Arguments passed to ridgeP.fused
  ##############################################################################

  ns <- sapply(Ylist, nrow)
  G <- length(ns)
  Slist <- lapply(Ylist, covML)
  Plist <- ridgeP.fused(Slist = Slist, Tlist = Tlist, ns = ns,
                       lambda = lambda, verbose = FALSE, ...)
  n.tot <- sum(ns)
  nll <- .LL.fused(Slist = Slist, Plist = Plist, ns)/n.tot
  p <- nrow(Slist[[1]])
  bias <- 0

  # Implementation 1
  for (g in seq_along(ns)) {
    for (i in seq_len(ns[g])) {
      Sig <- crossprod(Ylist[[g]][i, , drop = FALSE])
      fac1 <- diag(nrow(Sig)) - Sig %*% Plist[[g]]
      fac2 <- Plist[[g]] %*% (Slist[[g]] - Sig) %*% Plist[[g]]
      bias <- bias  + sum(fac1 * fac2)/(2*n.tot)
    }
  }

#   # Implementation 2  (SVANTE)
#   for (g in seq_along(ns)) {
#     lambdabar <- (lambda + sum(lambdaF[g,-g]))/ns[g]
#     P1 <- Plist[[g]]
#     P2 <- P1 %*% P1
#     P2mP1 <- P2 - Plist[[g]]
#     P4mP3 <- P2mP1 %*% P2
#     for (i in seq_len(ns[g])) {
#       yig <- Ylist[[g]][i, , drop = TRUE]
#       b1 <- (yig %*% P2mP1) %*% yig
#       b2 <- lambdabar*((yig %*% P4mP3) %*% yig)
#       bias <- bias + (b1 + b2)
#     }
#   }
#   bias <- bias/(2*n.tot*(n.tot-1))
#
#
#   # Implementation 3 (VUCACIC)
#   for (g in seq_along(ns)) {
#     for (i in seq_len(ns[g])) {
#       Sig <- crossprod(Ylist[[g]][i, , drop = FALSE])
#       bias <- bias +
#         sum((solve(Plist[[g]]) - Sig)*Plist[[g]]*(Slist[[g]]-Sig)*Plist[[g]])
#     }
#   }
#   bias <- bias/(2*n.tot*(n.tot-1))
#
#   # Implementation 4
#   qf <- function(x, A) return(colSums(x * (A %*% x)))
#   for (g in seq_along(ns)) {
#     ng <- ns[g]
#     t1 <- p*log((ng-1)/ng)
#     for (i in seq_len(ng)) {
#       yik <- Ylist[[g]][i, ]
#       yOy <- qf(yik, Plist[[g]])
#       oneMinusyOy <- 1 - yOy/ng
#       t1 - log(oneMinusyOy) + (yOy^2/oneMinusyOy - yOy)/ng
#     }
#   }
#   bias <- bias/(2*n.tot*(n.tot-1))
#
#
#   # Implementation 5
#   bias <- 0
#   for (g in seq_along(ns)) {
#     bias <- bias + ns[g]*sum(Plist[[g]]*(solve(Plist[[g]]) - Slist[[g]]))
#     bias <- bias + (1/rcond(Plist[[g]]))
#   }
#   bias <- bias/(2*n.tot)

  return(nll + bias)
}




.parseLambda <- function(lambda) {
  ##############################################################################
  # A function to parse a character matrix that defines the class of penalty
  # graphs and unique parameters for cross validation. Returns a data.frame of
  # different indices for each level to be penalized equally.
  # This data.frame is to be used to construct numeric matrices of penalties.
  # - lambda > A symmetric G by G character matrix defining the class of penalty
  #            matrices to cross validate over.
  #            Entries with NA, "" (the empty string), or "0" are
  #            interpreted as that that pair should omitted.
  #            Entries coercible to numeric are (in turn) interpreted as fixed
  ##############################################################################

  stopifnot(is.character(lambda))
  stopifnot(is.matrix(lambda))
  stopifnot(nrow(lambda) == ncol(lambda))

  # Handle special values
  lambda[is.na(lambda)] <- "0"
  lambda[lambda %in% ""] <- "0"

  parsedLambda <-
    data.frame(name = as.character(lambda), row = as.integer(row(lambda)),
               col = as.integer(col(lambda)), stringsAsFactors = FALSE)
  parsedLambda$val <- suppressWarnings({as.numeric(parsedLambda$name)})
  parsedLambda$fixed <- !is.na(parsedLambda$val)
  parsedLambda$variable <- !parsedLambda$fixed
  nf <- !parsedLambda$fixed
  parsedLambda$index[nf] <- as.numeric(as.factor(parsedLambda$name[nf]))

  u <- unique(subset(parsedLambda, select = -c(row, col)))

  attr(parsedLambda, "n.classes") <- nrow(lambda)
  attr(parsedLambda, "n.fixed") <- sum(u$fixed)
  attr(parsedLambda, "n.variables") <- nrow(u) - attr(parsedLambda, "n.fixed")
  return(parsedLambda)
}



.reconstructLambda <- function(lambdas, parsedLambda) {
  ##############################################################################
  # Reconstruct the numeric penalty matrix lambda from a vector (lambdas)
  # of penalties using the .parseLambda output.
  # - lambdas      > A numeric vector of the penalties. The length of lambdas
  #                  is the number of non-fixed entries in parsedLambda
  # - parsedLambda > A data.frame describing the penalty matrix.
  #                  Should be the output from .parseLambda.
  ##############################################################################

  if (length(lambdas) != attributes(parsedLambda)$n.variables) {
    stop("The number of lambdas does not correspond with the number of",
         " non-fixed penalties given in parsedLambda")
  }

  G <- attributes(parsedLambda)$n.classes
  var <- parsedLambda$variable
  vals <- parsedLambda$val
  vals[var] <- lambdas[parsedLambda$index[var]]
  lambda <- matrix(vals, G, G)
  return(lambda)
}



.lambdasFromMatrix <- function(lambda.init, parsedLambda) {
  ##############################################################################
  # Create the "lambdas" vector used in the optimizers from a numeric
  # matrix.
  # - lambda.init  > A numeric matrix of the initial penalty matrix.
  # - parsedLambda > A data.frame describing the penalty matrix.
  #                  Should be the output from .parseLambda.
  ##############################################################################

  u <- parsedLambda[!duplicated(parsedLambda$index), ]
  u <- u[!u$fixed, ]
  lambdas <- numeric(attributes(parsedLambda)$n.variables)
  stopifnot(length(lambdas) == nrow(u))
  lambdas[u$index] <- lambda.init[as.matrix(subset(u, select = c(row, col)))]

  # Try to reconstruct the given matrix
  relambda.init <- .reconstructLambda(lambdas, parsedLambda)
  if (!all(relambda.init == lambda.init)) {
    warning("The fixed penalties do not agree with the specified initial ",
            "penalty matrix.")
  }
  return(lambdas)
}



optPenalty.fused.LOOCVgrid <-
  function(Ylist,
           Tlist,
           lambdaMin, lambdaMax,
           step1 = 20,
           lambdaFMin = lambdaMin,
           lambdaFMax = lambdaMax,
           step2 = step1,
           cv.method = c("LOOCV", "aLOOCV", "sLOOCV", "kCV"),
           k = 10,
           verbose = TRUE,
           ...) {
  ##############################################################################
  #   Simple (approximate) leave one-out cross validation for the fused ridge
  #   estimator on a grid to determine optimal lambda and lambdaF.
  #   The complete penalty graph is assumed.
  # - Ylist       > A list of length G of matrices of observations with samples
  #                 in the rows and variables in the columns.
  # - Tlist       > A list of length G of target matrices the same size
  #                 as those of Plist. Default is given by default.target.
  # - lambdaMin  > Start of lambda value, the ridge penalty
  # - lambdaMax  > End of lambda value
  # - step1       > Number of evaluations
  # - lambdaFMin  > As lambdaMin for the fused penalty. Default is lambdaMin.
  # - lambdaFMax  > As lambdaMax for the fused penalty. Default is lambdaMax.
  # - step2       > As step1 for the fused penalty. Default is step1.
  # - cv.method   > The LOOCV type to use. Allowed values are LOOCV, aLOOCV,
  #                 sLOOCV, kCV for leave-one-out cross validation (LOOCV),
  #                 appproximate LOOCV, special LOOCV, and k-fold CV, resp.
  # - k           > Number of parts in k-fold CV. Only use if method is "kCV".
  # - ...         > Arguments passed to ridgeP.fused
  # - verbose     > logical. Print extra information. Defaults is TRUE.
  #
  # The function evaluates the loss on a log-equidistant grid.
  ##############################################################################

  cv.method <- match.arg(cv.method)

  if (missing(Tlist)) {  # If Tlist is not provided
    Tlist <- lapply(Ylist, function(Y) default.target(covML(Y)))
  }

  G <- length(Ylist)
  ns <- sapply(Ylist, nrow)

  # Choose lambdas log-equidistantly
  lambdas  <- exp(seq(log(lambdaMin),  log(lambdaMax),  length.out = step1))
  lambdaFs <- exp(seq(log(lambdaFMin), log(lambdaFMax), length.out = step2))
  stopifnot(all(is.finite(lambdas)))
  stopifnot(all(is.finite(lambdaFs)))

  if (cv.method == "LOOCV") {
    cvfunc <- .fcvl
  } else if (cv.method == "aLOOCV") {
    cvfunc <- .afcvl
  } else if (cv.method == "sLOOCV") {
    cvfunc <- .sfcvl
  } else if (cv.method == "kCV") {
    cvfunc <-  function(lambda, Ylist = Ylist, Tlist = Tlist, ...) {
      .kfcvl(lambda, Ylist = Ylist, Tlist = Tlist, k = k, ...)
    }
  } else {
    stop("cv.method not implmented.")
  }

  # Calculate CV scores
  if (verbose) {
    cat("Calculating cross-validated negative log-likelihoods...\n")
  }

  slh <- matrix(NA, step1, step2)
  total.n <- sum(sapply(Ylist, nrow))
  for (l1 in seq_along(lambdas)) {
    for (l2 in seq_along(lambdaFs)) {
      lambda <- matrix(lambdaFs[l2], G, G)
      diag(lambda) <- lambdas[l1]
      slh[l1, l2] <-
        cvfunc(lambda = lambda, Ylist = Ylist, Tlist = Tlist, ...)
      if (verbose){
        cat(sprintf("lambda = %.3f (%d), lambdaF = %.3f (%d), -ll = %.3f\n",
                   lambdas[l1],  l1, lambdaFs[l2], l2, slh[l1, l2]))
      }
    }
  }

  return(list(lambda = lambdas, lambdaF = lambdaFs, fcvl = slh))
}



optPenalty.fused.LOOCVauto <-
  function(Ylist,
           Tlist,
           lambda,
           cv.method = c("LOOCV", "aLOOCV", "sLOOCV", "kCV"),
           k = 10,
           verbose = TRUE,
           lambda.init,
           maxit.ridgeP.fused = 1000,
           optimizer = "optim",
           maxit.optimizer = 1000,
           debug = FALSE,
           optim.control = list(trace = verbose, maxit = maxit.optimizer),
           ...) {
  ##############################################################################
  # Selection of the optimal penalties w.r.t. to (possibly approximate)
  # leave-one-out cross-validation using multi-dimensional optimization
  # routines.
  #
  # - Ylist       > A list of length G of matrices of observations with samples
  #                 in the rows and variables in the columns.
  # - Tlist       > A list of length G of target matrices the same size
  #                 as those of Plist. Default is given by default.target.
  # - lambda      > A symmetric G by G character matrix defining the class of
  #                 penalty matrices to cross validate over. The unique elements
  #                 of lambda specify the penalties to determine. Pairs can be
  #                 left out using either of "", NA or "0". Penalties
  #                 can be fixed if they are coercible to numeric values,
  #                 e.g. "2.5".
  # - cv.method   > The LOOCV type to use. Allowed values are LOOCV, aLOOCV,
  #                 sLOOCV, kCV for leave-one-out cross validation (LOOCV),
  #                 appproximate LOOCV, special LOOCV, and k-fold CV, resp.
  # - k           > Number of parts in k-fold CV. Only use if method is "kCV".
  # - verbose     > logical. Should extra info be printed? Defaults to TRUE.
  # - lambda.init > A numeric penalty matrix of initial values.
  #                 If omitted, the function selects a starting values using
  #                 a common ridge penaltiy (determiend by 1D otimization)
  #                 setting all fusion penalties to zero.
  # - maxit.ridgeP.fused > integer. Max. number of iterations for ridgeP.fused
  # - optimizer          > character giving the stadard optimizer.
  #                        Either "optim" or "nlm".
  # - maxit.optimizer    > integer. Max. number of iterations for the optimizer.
  # - debug              > logical. If TRUE the raw output from the optimizer is
  #                        appended as an attribute to the output.
  # - optim.control      > Control arguments for optim.
  # - ...                > arguments passed to the optimizer.
  ##############################################################################

  cv.method <- match.arg(cv.method)
  G <- length(Ylist)

  if (missing(lambda)) {  # Handle missing lambda
    lambda <- matrix("fusion", G, G)
    diag(lambda) <- "ridge"
  }

  parsedLambda <- .parseLambda(lambda)

  n.fixed     <- attributes(parsedLambda)$n.fixed
  n.variables <- attributes(parsedLambda)$n.variables

  if (verbose) {
    nonfix <- with(parsedLambda, paste(unique(name[!fixed]), collapse = ", "))
    fixed  <- with(parsedLambda, paste(unique(name[ fixed]), collapse = ", "))
    message("Found ", n.fixed + n.variables, " unique penalties of which ",
            n.fixed, " are interpreted as fixed and ", n.variables,
            " are to be determined by ", cv.method, ".\n",
            "Non-fixed parameters: ", nonfix,
            "\nFixed parameters: ", ifelse(n.fixed, fixed, "<none>"))
  }

  # Determine what loss function to use
  if (cv.method == "LOOCV") {
    cvfunc <- .fcvl
  } else if (cv.method == "aLOOCV") {
    cvfunc <- .afcvl
  } else if (cv.method == "sLOOCV") {
    cvfunc <- .sfcvl
  } else if (cv.method == "kCV") {
    cvfunc <-  function(lambda, Ylist = Ylist, Tlist = Tlist, ...) {
      .kfcvl(lambda, Ylist = Ylist, Tlist = Tlist, k = k, ...)
    }
  } else {
    stop("cv.method not implmented.")
  }

  cvl <- function(lambdas, ...) {
    elambdas <- exp(lambdas)
    lambda <- .reconstructLambda(elambdas, parsedLambda)
    return(cvfunc(lambda = lambda, Ylist = Ylist, Tlist = Tlist,
                  maxit = maxit.ridgeP.fused, ...))
  }

  if (missing(lambda.init)) {
    # Get somewhat sensible starting value for non-fixed diagonal entries
    # (ridge penalties) and by choosing off-diag lambda to be zero.
    f <- function(x) {
      lambdas <- suppressWarnings({
        .lambdasFromMatrix(diag(exp(x), G), parsedLambda)
        })
      return(cvl(log(lambdas)))
    }
    st <- optimize(f, lower = -20, upper = 20)$minimum
    lambdas.st <- suppressWarnings(.lambdasFromMatrix(diag(st,G), parsedLambda))

  } else {
    if (is.matrix(lambda.init) && is.numeric(lambda.init)) {
      lambdas.st <- log(.lambdasFromMatrix(lambda.init, parsedLambda))
      lambdas.st[!is.finite(lambdas.st)] <- -50

    } else {
      stop("The supplied inital parameters must be a numeric matrix")
    }
  }

  if (optimizer == "optim") {

    ans <- optim(lambdas.st, fn = cvl, ..., control = optim.control)
    par <- ans$par
    val <- ans$value

    if (ans$convergence == 1) {
      warning("Iteration limit of optim had been reached.")
    }

    if (ans$convergence == 10) {
      warning("Degeneracy of the Nelder–Mead simplex.")
    }

  } else if (optimizer == "nlm") {

    ans <- nlm(cvl, lambdas.st, iterlim = maxit.optimizer, ...)
    par <- ans$estimate
    val <- ans$minimum

  }

  # Format optimal values
  opt.lambdas <- exp(par)
  opt.lambda <- .reconstructLambda(opt.lambdas, parsedLambda)
  dimnames(opt.lambda) <- dimnames(lambda)

  # Construct output
  res <- list(Plist = NA,
              lambda = opt.lambda,
              lambda.unique = NA,
              value = val)

  # Compute estimate at optimal values
  res$Plist <- ridgeP.fused(Slist = lapply(Ylist, covML),
                            ns = sapply(Ylist, nrow),
                            Tlist = Tlist, lambda = res$lambda,
                            maxit = maxit.ridgeP.fused, verbose = FALSE)

  res$lambda.unique <- unique(opt.lambda[lower.tri(opt.lambda, diag = TRUE)])
  names(res$lambda.unique) <- lambda[match(res$lambda.unique, opt.lambda)]

  if (debug) {
    attr(res, "optim.debug") <- ans
  }

  return(res)
}



optPenalty.fused <- function(Ylist, Tlist, lambda = default.penalty(Ylist),
                             cv.method = c("LOOCV", "aLOOCV", "sLOOCV", "kCV"),
                             k = 10, grid = FALSE, ...) {
  ##############################################################################
  # Selection of the optimal penalties w.r.t. to (possibly approximate)
  # LOOCV using multi-dimensional optimization routines. A simple wrapper for
  # optPenalty.fused.LOOCVauto and optPenalty.fused.LOOCVgrid
  #
  # - Ylist  > A list of length G of matrices of observations with samples
  #            in the rows and variables in the columns.
  # - Tlist  > A list of length G of target matrices the same size
  #            as those of Plist. Default is given by default.target.
  # - lambda > A G by G symmetric character matrix defining the class of penalty
  #            matrices to use. The unique elements of lambda specify the
  #            penalties to determine. Penalties can be fixed by using
  #            entries coercible to a numeric, e.g. "2.1".
  #            Pairs can be left out using either
  #            of "", NA or "0".
  # - method > The LOOCV type to use. Allowed values are LOOCV, aLOOCV,
  #            sLOOCV, kCV for leave-one-out cross validation (LOOCV),
  #            appproximate LOOCV, special LOOCV, and k-fold CV, resp.
  # - k      > Number of parts in k-fold CV. Only use if method is "kCV".
  # - grid   > logical Should grid based search be used? Default is FALSE.
  # - ...    > arguments passed to optPenalty.fused.LOOCVauto and
  #            optPenalty.fused.LOOCVgrid
  ##############################################################################

  cv.method <- match.arg(cv.method)

  if (grid) {
    res <- optPenalty.fused.LOOCVgrid(Ylist = Ylist, Tlist = Tlist,
                                      cv.method = cv.method, k = k, ... )
  } else {
    res <- optPenalty.fused.LOOCVauto(Ylist = Ylist, Tlist = Tlist,
                                      lambda = lambda,
                                      cv.method = cv.method, k = k,...)
  }
  return(res)
}



################################################################################
################################################################################
## -----------------------------------------------------------------------------
##
## Section: Automatic penalty matrix constructor
##
## -----------------------------------------------------------------------------
################################################################################
################################################################################


.charAdjMat <- function(fac, name = "X", ordered = is.ordered(fac)) {
  ##############################################################################
  # Create a complete character adjacency matrix from a factor. This function
  # is used in the constructing the character penalty matrix in default.penalty.
  # - fac  > A factor of some length. Can be ordered.
  # - name > A character giving the text which should appear in the adjacent
  #          entries. If not a character, the object name of fac is used.
  # - ordered > logical specifiying if fac should be interpreted as ordered.
  # Examples:
  #  rags2ridges:::.charAdjMat(factor(LETTERS[1:3]))
  #  rags2ridges:::.charAdjMat(factor(LETTERS[1:3]), name = "Y")
  #  rags2ridges:::.charAdjMat(factor(LETTERS[1:3]), name = NULL)
  #  rags2ridges:::.charAdjMat(ordered(factor(LETTERS[1:5])))
  ##############################################################################

  G <- nlevels(fac)
  if (is.character(name)) {
    lab <- name
  } else {
    lab <- deparse(substitute(fac))
  }
  if (ordered) {
    M <- matrix("", G, G)
    M[row(M) == (col(M) + 1)] <- lab
    M[row(M) == (col(M) - 1)] <- lab
  } else {
    M <- matrix(lab, G, G)
    diag(M) <- ""
  }
  rownames(M) <- colnames(M) <- levels(fac)
  return(M)
}



.char2num <- function(X) {
  ##############################################################################
  # Create a character adjacency matrix to a numeric one
  # - X  > A character matrix where "" signify non-adjacency.
  # Examples:
  # A <- rags2ridges:::.charAdjMat(factor(LETTERS[1:3]))
  # rags2ridges:::.char2num(A)
  ##############################################################################

  X[X != ""] <- "1"
  X[X == ""] <- "0"
  Y <- structure(as.numeric(X), dim = dim(X), dimnames = dimnames(X))
  return(Y)
}



.cartesianProd <- function(A, B) {
  ##############################################################################
  # Construct the Cartesian product graph from two "character" matrices.
  # - A     > A character matrix where "" signify non-adjacency.
  # - B     > A character matrix where "" signify non-adjacency.
  # Examples:
  # A <- rags2ridges:::.charAdjMat(factor(LETTERS[1:3]), name = "X")
  # B <- rags2ridges:::.charAdjMat(factor(letters[4:5]), name = "Y")
  # rags2ridges:::.cartesianProd(A, B)
  ##############################################################################

  AI <- kronecker(.char2num(A), diag(nrow(B)), make.dimnames = TRUE)
  IB <- kronecker(diag(nrow(A)), .char2num(B), make.dimnames = TRUE)
  gprod <- AI + IB  # Kronecker sum

  ans <- kronecker(A, B, FUN = paste0, make.dimnames = TRUE)
  ans[!as.logical(gprod)] <- ""
  return(ans)
}



.tensorProd <- function(A, B) {
  ##############################################################################
  # Construct the Tensor (or categorical) product graph from two "character"
  # matrices.
  # - A     > A character matrix where "" signify non-adjacency.
  # - B     > A character matrix where "" signify non-adjacency.
  # Examples:
  # A <- rags2ridges:::.charAdjMat(factor(LETTERS[1:3]), name = "X")
  # B <- rags2ridges:::.charAdjMat(factor(letters[4:5]), name = "Y")
  # rags2ridges:::.tensorProd(A, B)
  ##############################################################################

  gprod <- kronecker(.char2num(A), .char2num(B), make.dimnames = TRUE)

  ans <- kronecker(A, B, FUN = paste0, make.dimnames = TRUE)
  ans[!as.logical(gprod)] <- ""
  return(ans)
}



default.penalty <- function(G, df,
                            type = c("Complete", "CartesianEqual",
                                     "CartesianUnequal", "TensorProd")) {
  ##############################################################################
  # Select a one of standard penalty matrix types from a dataframe
  # NOTE: default.penalty can use ordered factors of df
  # - G     > The number of classes. Can also be list of length G such as
  #           the usual argument "Slist".
  #           Can be omitted if 'df' is given.
  # - df    > A data.frame with G rows and with factors in the columns.
  #           Columns of type character are coerced to factors.
  #           Can be omitted when 'type == "Complete"'.
  # - type  > A character giving the type of fused penalty graph to construct.
  #           Should be one of 'Complete' (default), 'CartesianEqual',
  #           'CartesianUnequal', or 'TensorProd' or an unique abbreviation
  #           hereof.
  # Setting type == 'Complete' is the complete penalty graph with equal
  # penalties.
  # Setting type == 'CartesianEqual' corresponds to a penalizing along each
  # "direction" of factors with a common penalty.
  # Setting type == 'CartesianUnequal' corresponds to a penalizing each
  # direction of factors with individual penalties.
  ##############################################################################


  type <- match.arg(type)

  if (missing(G) && !missing(df)) {
    G <- nrow(df)
  }

  if (is.data.frame(G)) {
    df <- G
    G <- nrow(df)
  }

  if (missing(G) && !missing(df)) {
    G <- nrow(df)
  }

  if (is.list(G)) {
    G <- length(G)
  }

  if (missing(df)) {
    if (type != "Complete") {
      warning("No data.frame 'df' given and 'type' does not equal 'Complete'.",
              " Setting 'type' to 'Complete'")
      type <- "Complete"
    }
    df <- data.frame(Class = factor(seq_len(G)))
  }

  if (!all(sapply(df, is.factor))) {
    stop("Not all columns in the data.frame 'df' are factors")
  }

  stopifnot(G == nrow(df))

  # Make sure the levels of the factors are ordered correctly
  for (i in seq_len(ncol(df))) {
    df[[i]] <- factor(df[[i]], levels = unique(df[[i]]))
  }

  # Construct penalty matrix class
  if (type == "Complete") {

    M <- matrix("fusion", G, G)
    rownames(M) <- colnames(M) <- Reduce(":", df)
    diag(M) <- "ridge"
    return(M)

  } else if (type == "CartesianEqual" || type == "CartesianUnequal") {

    adj.mats <- lapply(seq_along(df),
                       function(i) .charAdjMat(df[[i]], name = names(df)[i]))
    M <- Reduce(.cartesianProd, adj.mats)

    if (type == "CartesianEqual") {
      M[M != ""] <- "fusion"
    }
    diag(M) <- "ridge"
    return(M)

  } else if (type == "TensorProd") {

    adj.mats <- lapply(seq_along(df),
                       function(i) .charAdjMat(df[[i]], name = names(df)[i]))
    M <- Reduce(.tensorProd, adj.mats)
    diag(M) <- "ridge"
    return(M)

  } else {

    stop("type =", type, "not implemented yet!")

  }
}



################################################################################
################################################################################
## -----------------------------------------------------------------------------
##
## Section: To fuse or not to fuse --- Test H0: Omega_1 = ... = Omega_G
##
## -----------------------------------------------------------------------------
################################################################################
################################################################################

.scoreStatistic <- function(Plist, Slist, ns) {
  ##############################################################################
  # Function for computing the score statistic
  # - Plist > A list of precision matrices
  # - Slist > A list of sample covariance matrices
  # - ns    > A vector with the same length as Plist and Slist of sample sizes
  ##############################################################################

  stopifnot(length(Plist) == length(Slist))
  stopifnot(length(ns) == length(Plist))

  U <- 0
  for (g in seq_along(ns)) {
    X <- ns[g]*(Plist[[g]] - Slist[[g]])
    diag(X) <- 0.5*diag(X)
    U <- U + sum(X * (Plist[[g]] %*% X %*% Plist[[g]]))
  }
  return(U)
}

.scambleYlist <- function(Ylist) {
  ##############################################################################
  # Function for permuting the class labels of Ylist, equivalent to
  # scrambling/permuting all obervations.
  # - Ylist > A list of observations matrices for each class
  ##############################################################################

  ns <- sapply(Ylist, nrow)
  cl <- factor(rep(names(Ylist), ns))
  Y  <- as.data.frame(do.call(rbind, Ylist))
  out <- split(Y, sample(cl))
  out <- lapply(out, as.matrix)
  return(out)
}



fused.test <- function(Ylist, Tlist, lambda,
                       n.permutations = 100, verbose = FALSE, ...) {
  ##############################################################################
  # Function for testing the null hypothesis that all population precision
  # matrices are equal. Note, the test performed is conditional on the
  # supplied penalties and targets.
  # - Ylist  > A list of G observation matrices for each class.
  # - Tlist  > A list of G p.d. target matrices.
  # - lambda > The non-negative, symmetric G by G penalty matrix
  # - n.permutations > The number of permutation to perform
  # - verbose        > Print out extra progress information
  # - ...            > Arguments passed to ridgeP.fused
  # Returns a object of class "ptest", which has plot, print, and summary
  # methods.
  ##############################################################################

  stopifnot(length(Ylist) == length(Tlist))
  stopifnot(nrow(lambda) == length(Ylist))
  stopifnot(ncol(lambda) == length(Ylist))

  G <- length(Ylist)
  ns <- sapply(Ylist, nrow)
  n.tot <- sum(ns)
  lambda.null <- G*lambda/sum(ns)

  # Compute observed statistic
  if (verbose) {message("Computing the observed score statistic... ")}
  Slist <- lapply(Ylist, covML)
  Spool.obs <- pooledS(Slist, ns)
  Plist.obs <- list()
  for (i in seq_len(G)) {
    Plist.obs[[i]] <- .armaRidgeP(Spool.obs, target = Tlist[[i]],
                                  lambda = lambda.null[i,i])
  }

  Uobs <- .scoreStatistic(Plist = Plist.obs, Slist = Slist, ns = ns)

  # Approximate null distribution by permutation
  if (verbose) {message("Computing the score statistics under permutation... ")}
  Unull <- numeric()
  for (j in seq_len(n.permutations)) {
    Ylist.tmp <- .scambleYlist(Ylist)  # Permute class labels
    Spool.tmp <- pooledS(lapply(Ylist.tmp, covML), ns)
    Plist.null <- list()
    for (i in seq_len(G)) {
      Plist.null[[i]] <- .armaRidgeP(Spool.tmp,
                                     target = Tlist[[i]],
                                     lambda = lambda.null[i,i])
    }
    Unull[j] <- .scoreStatistic(Plist = Plist.null,
                                Slist = lapply(Ylist.tmp, covML), ns = ns)

    if (verbose && j %% 10 == 0) {
      cat(sprintf("%d of %d done\n", j, n.permutations))
    }
  }

  # Return results
  ans <- list(observed = Uobs, null.dist = Unull)
  class(ans) <- "ptest"
  return(ans)
}



print.ptest <- function(x, digits = 4L, ...) {
  ##############################################################################
  # Print function for ptest objects
  # - x > A ptest object. Usually created by fused.test()
  ##############################################################################

  x$n.extreme <- sum(x$null.dist >= x$observed)
  x$n.permutations <- length(x$null.dist)
  x$p.val.unbiased <- x$n.extreme/x$n.permutations
  x$p.val.biased <- (x$n.extreme + 1)/(x$n.permutations + 1)
  pval <- format.pval(x$p.val.unbiased, digits = digits,
                      eps = 1/x$n.permutations)

  cat("\nScore-based permutation test\n\n")
  cat("Null hypothesis: Population precision matrices are equal\n")
  cat("Alternative:     Population precision matrices are not equal\n\n")
  cat(sprintf("Observed statistic: U = %0.3f, ", x$observed))
  cat(sprintf("p-value %s\n", ifelse(grepl("<", pval), pval, paste("=", pval))))
  cat("Summary of null distribution obtained by permutation:\n")
  print(summary(x$null.dist, digits = digits, ...))
  return(invisible(x))
}



summary.ptest <- function(object, ...) {
  ##############################################################################
  # Summary function for ptest objects
  # - x > A ptest object. Usually created by fused.test()
  ##############################################################################

  object <- print.ptest(object, ...)
  cat("\nThe number of extreme observations under the null hypothesis")
  cat(sprintf("\nwas %d out of %d permutations.",
              object$n.extreme, object$n.permutations))

  return(invisible(object))
}



hist.ptest <- function(x, add.extra = TRUE, ...) {
  ##############################################################################
  # Plot function for ptest objects as a histogram
  # - x          > A ptest object. Usually created by fused.test()
  # - add.extra  > Add the rug of values under the null distribution and
  #                the observed values? Default is TRUE.
  # - ...        > Arguments passed to hist. See ?hist
  ##############################################################################

  hist.args <- list(...)
  if (!hasArg("xlim")) {
    hist.args$xlim <- range(x$null.dist, x$observed)
  }
  if (!hasArg("col")) {
    hist.args$col <- "gray"
  }
  if (!hasArg("main")) {
    hist.args$main <- "Null distribution of U"
  }
  if (!hasArg("xlab")) {
    hist.args$xlab <- "U"
  }
  out <- do.call(hist, c(list(x$null.dist), hist.args), quote = FALSE)
  out$xname <- "x$null.dist"

  if (add.extra) {
    rug(x$null.dist)
    abline(v = x$observed, col = "red", lwd = 2)
    text(x$observed, y = par()$usr[4],
         labels = "Observed U", pos = 3, xpd = TRUE)
  }
  return(invisible(out))
}



plot.ptest <- function(x, add.extra = TRUE, ...) {
  ##############################################################################
  # Alias for plot.ptest
  ##############################################################################

  hist.ptest(x, add.extra = add.extra, ...)
}



################################################################################
################################################################################
## -----------------------------------------------------------------------------
##
## Section: Sparsification and network stats
##
## -----------------------------------------------------------------------------
################################################################################
################################################################################


sparsify.fused <- function(Plist, ...) {
  ##############################################################################
  # Simple wrapper for sparsify. See help(sparsify).
  # - Plist > A list of precision matrices.
  # - ...   > Arguments passed to sparsify.
  ##############################################################################

  return(lapply(Plist, sparsify, ...))
}



GGMnetworkStats.fused <- function(Plist) {
  ##############################################################################
  # Simple wrapper for GGMnetworkStats. See help(GGMnetworkStats).
  # - Plist > A list of sparse precision matrices.
  ##############################################################################

  res <- lapply(Plist, GGMnetworkStats, as.table = TRUE)
  if (is.null(names(res))) {
    names(res) <- seq_along(Plist)
  }
  return(as.data.frame(res))
}



GGMpathStats.fused <- function(sparsePlist, ...) {
  ##############################################################################
  # A wrapper for GGMpathStats in the fused case. See GMMpathStats.
  # - sparsePlist > A list of sparsified precision matrices
  # - ...         > Arguments passed to GGMpathStats
  ##############################################################################

  # See if verbose is in ... and set to GGMpathStats default if not
  args <- list(...)
  if (is.null(args[["verbose"]])) {
    verbose <- formals(GGMpathStats)$verbose
  }

  # Run through each class
  res <- vector("list", length(sparsePlist))
  names(res) <- names(sparsePlist)
  for (g in seq_along(res)) {
    if (verbose) {
      cat("\n\n========================================\n",
          "Class: ", names(res)[g], "\n", sep = "")
    }
    res[[g]] <- GGMpathStats(sparsePlist[[g]], ...)
  }
  return(res)
}



################################################################################
################################################################################
##------------------------------------------------------------------------------
##
## Section: Miscellaneous
##
##------------------------------------------------------------------------------
################################################################################
################################################################################


.JayZScore <- function() {
  ##############################################################################
  # - The truth
  ##############################################################################

  cat("
      ###################################################
      ###################################################
      I'm from rags to ridges baby I ain't dumb
      I got 99 problems but the ridge ain't one.
      - Jay Z-score
      ###################################################
      ################################################### \n")
}



<|MERGE_RESOLUTION|>--- conflicted
+++ resolved
@@ -839,16 +839,9 @@
   for (g in seq_len(G)) {
     ns <- ns.org        # "Reset" number of samples in each group
     ns[g] <- ns[g] - 1  # Update sample size in g'th group
-<<<<<<< HEAD
     this.Slist <- Slist.org
     for (i in seq_len(ns.org[g])) {
       this.Slist[[g]] <- covML2(Ylist[[g]][-i, , drop = FALSE])
-=======
-    this.Plist <- Plist # "Reset" the hot stat for each class
-    this.Slist <- Slist.org
-    for (i in seq_len(ns.org[g])) {
-      this.Slist[[g]] <- covML(Ylist[[g]][-i, , drop = FALSE])
->>>>>>> 28b80b78
 
       this.Plist <- .armaRidgeP.fused(Slist = this.Slist, ns = ns,
                                       Tlist = Tlist, lambda = lambda,
