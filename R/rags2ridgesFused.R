--- conflicted
+++ resolved
@@ -1374,7 +1374,6 @@
     par <- ans$par
     val <- ans$value
 
-<<<<<<< HEAD
     args <- list(...)
     if (!is.null(args$method)) {
       if (args$method != "SANN" && ans$convergence == 1) {
@@ -1383,14 +1382,6 @@
       if (args$method == "Nelder-Mead" && ans$convergence == 10) {
         warning("Degeneracy of the Nelder–Mead simplex.")
       }
-=======
-    if (ans$convergence == 1) {
-      warning("Iteration limit of optim had been reached.")
-    }
-
-    if (ans$convergence == 10) {
-      warning("Degeneracy of the Nelder–Mead simplex.")
->>>>>>> fbc2c92b
     }
   } else if (optimizer == "nlm") {
 
